--- conflicted
+++ resolved
@@ -23,12 +23,9 @@
 
 ### Fixed
 
-<<<<<<< HEAD
 - [Library] Chevron for link component pointing to bad direction in RTL mode ([#557](https://github.com/Orange-OpenSource/ouds-ios/issues/557))
-=======
 - [DesignToolbox] In RTL mode code sample text not aligned on the left ([#554](https://github.com/Orange-OpenSource/ouds-ios/issues/554))
 - [DesignToolbox] Chevron for navigation link pointing to bad direction in RTL mode ([#553](https://github.com/Orange-OpenSource/ouds-ios/issues/553))
->>>>>>> 01240ec8
 - [DesignToolbox] Broken wording in radio button page
 - [DesignToolbox] Update Checkbox and Radio button assets on the screen of component list ([#519](https://github.com/Orange-OpenSource/ouds-ios/issues/519))
 

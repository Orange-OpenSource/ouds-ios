--- conflicted
+++ resolved
@@ -23,11 +23,8 @@
 
 ### Fixed
 
-<<<<<<< HEAD
 - [DesignToolbox] In RTL mode code sample text not aligned on the left ([#554](https://github.com/Orange-OpenSource/ouds-ios/issues/554))
-=======
 - [DesignToolbox] Chevron for navigation link pointing to bad direction in RTL mode ([#553](https://github.com/Orange-OpenSource/ouds-ios/issues/553))
->>>>>>> e15f69fd
 - [DesignToolbox] Broken wording in radio button page
 - [DesignToolbox] Update Checkbox and Radio button assets on the screen of component list ([#519](https://github.com/Orange-OpenSource/ouds-ios/issues/519))
 

# ``OUDSTokensSemantic``

These _tokens_ can be used mainly for _component tokens_ to apply some style and configuration values ; today _component tokens_ or _components_ are not defined yet.
They can be seen as an high level of usage with functional meanings.

## Overview

<<<<<<< HEAD
=======
<!-- NOTE: Do not forget to update tokens version -->
```
🧱 Tokens version: v0.4.1
```

>>>>>>> e429f16a
If we need for example to change a warning color for a button (which has its component tokens, see [OUDSTokensComponent](https://ios.unified-design-system.orange.com/documentation/oudstokenscomponent/)), supposing this color is defined as a _semantic token_, we only have to change its assigned value and all components using the _semantic token_ won't be impacted in their definition. In fact, semantic tokens are here to bring meaning, semantic, between raw values and components.

In addition, there are hundreds of _semantics tokens_ which must be exposed in the end through the theme. Each _semantic token_ "family" is declared in its dedicated _Swift protocol_. This protocol is then used for the tokens providers embeded inside the theme.

Because we choose to split responsabilities and objects into their own modules, we faced troubles to make possible for children themes to override properties declared in _protocols_ and defined in _extensions_.
That is the reason why tokens are exposed as `@objc open` to be available and overridable anywhere. 

To keep the same semantics as the ones used in our specifications, _typealias_ are used so as to make the links to _primitive types_ and our logic of _tokens_. These type aliases are available for those who want to make their own theme.

Example with ``ColorSemanticTokens``:

```swift
// Declare the semantic tokens
protocol ColorSemanticTokens {

    var colorBgPrimary: ColorSemanticToken { get }
    var colorBgSecondary: ColorSemanticToken { get }
    var colorBgTertiary: ColorSemanticToken { get }
    // ...
}

// Ensure you have a provider
open class OrangeThemeColorSemanticTokensProvider { }

// Define the semantic tokens to expose through the theme thanks to the provider
extension OrangeThemeColorSemanticTokensProvider: ColorSemanticTokens {
    @objc open var colorBgPrimary: ColorSemanticToken { ColorRawTokens.colorFunctionalWhite }
    @objc open var colorBgSecondary: ColorSemanticToken { OrangeBrandColorRawTokens.colorOrange200 }
    @objc open var colorBgTertiary: ColorSemanticToken { colorBgSecondary }
}

// An instance of OrangeThemeColorSemanticTokensProvider will be assigned to OUDSTheme as AllColorSemanticTokensProvider
```

## Architecture

The *Multiples* objects are _composite class_ defined to pack double values for dedicated needs, like size classes management (_regular_ or _compact_ device modes), and also for color schemes management (_light_ and _dark_ modes).
Such *composites* are not the same as the ones defined in the *Figma* design system, they are just utilities to handle tuple of values, without the syntax of tuples and with some helper functions.

We would like to define one class for all combinations of things depending to light and dark modes, and another for regular and compact modes. However, it implies to use _Swift generics_ and it is not compatible with Objective-C runtime (we use through `@objc` keyword).

There are also several *typealias* values used for the semantic tokens.
Indeed these aliases are here to bring clarity and meanings in the library, and also to help users (i.e. developers) to know what kind of objects they handle with the same vocabulary as the one used in *Figma*, and in general, in the whole design system. They can be seen as a light level of abstraction with meanings, without having to define real types with `struct` or `class`.
Type aliases here point to raw tokens aliases, thus by transition they point to real types.

The semantic tokens are declared through protocols. These protocols will be then implemented by the providers in higher level (i.e. theme level like *OrangeTheme*).

The tokens providers are _Swift class_ used to wrap semantic tokens definitions by implementing the protocols. We do not want to store all the semantic and component tokens in the theme, and the use of providers will improve the developer experience. It will wrap all tokens by "family" and should expose them through the suitable protocols.
Type aliases are also defined to merge protocols for the same tokens groups. Thus the `OUDSTheme` will contain wrappers exposed and use through a subset of protocols.

```swift
// Colors are declared in two protocols: the "simple" and the "multiple"
public protocol ColorSemanticToken { ... }
public protocol ColorMultipleSemanticTokens { ... }

// These protoocols are merged in type aliase
public typealias AllColorSemanticTokensprovider = ColorSemanticTokens & ColorMultipleSemanticTokens

// For example, the provider for the colors basically is:
open class OrangeThemeColorSemanticTokensProvider { ... }

// The provider is composed by protocols containing tokens
extension OrangeThemeColorSemanticTokensProvider: ColorSemanticTokens {
    @objc open var colorOpacityTransparentLight: ColorSemanticToken { ColorRawTokens.colorOpacityBlack0 }
    @objc open var colorOpacityTransparentDark: ColorSemanticToken { ColorRawTokens.colorOpacityWhite0 }
    ...
}
extension OrangeThemeColorSemanticTokensProvider: ColorMultipleSemanticTokens {
    @objc open var colorOpacityTransparent: MultipleColorSemanticTokens { MultipleColorSemanticTokens(light: colorOpacityTransparentLight, dark: colorOpacityTransparentDark) }
    ...
}

// The "abstract" object of theme exposes the provider through this subset of protocols
open class OUDSTheme: @unchecked Sendable {
    public let colors: AllColorSemanticTokensProvider
}

// And finaly, the default theme, which can be subclassed, exposes the tokens through the provider
open class OrangeTheme: OUDSTheme, @unchecked Sendable { ... }

// e.g.: theme.colors.colorOpacityInvisibleBlack
```

## Semantic tokens management

### Some note about composites

The *tokenator* is not able today to generate composites tokens, i.e. tokens which contain by definition several properties.

For example, *elevation semantic token* dedicated to box shadows are composed by several properties (x, y, blur, shadow).
*Font semantic token* can be token containing several properties too (weight, size, spacing, font family).
These are considered as *composite tokens*. They are defined in dedicated protocols and files.
Thus when the *tokenator* generates tokens without managing composites, the file can still be used as is with generated tokens, and the composites are not erased.

### Particular cases with semantic tokens

There are some semantic tokens of colors which must not be overridable ; this is a rule defined in the design system kit. These tokens are all `colorRepository*` tokens. They are only defined at once.

## How to use semantic tokens

In fact, the semantic tokens are declared and gathered in _Swift protocol_ so as to force any theme to implement them, and also to allow any theme to expose such properties wathever the implementation of the theme is, across providers.
Because *semantic tokens* have for values *raw tokens*, and these *raw tokens* have for values primitive types, and all these tokens are declared with *type aliases* refering all together, you can handle a *semantic token* directly in your view because the final value will be used.
Thus, get the theme and call the needed property with some helpers.

```swift
struct SomeView: View {

    @Environment(\.theme) private var theme // Supposed you used in your root view the `OUDSThemeableView` to register the theme
    @Environment(\.colorScheme) private var colorScheme

    var body: some View {
        Rectangle()
            .frame(width: theme.sizes.sizeIconDecorative2Xl, height: theme.sizes.sizeIconDecorativeXl)
            .foregroundColor(theme.colors.colorBgSecondary.color(for: colorScheme))
            .shadow(elevation: theme.elevations.elevationRaised.elevation(for: colorScheme))
            .padding(.bottom, theme.spaces.spaceFixedNone)
    }
/*
    - The theme provides size semantic tokens "sizeIconDecorative2Xl" and "sizeIconDecorativeXl"
    - The theme provides a color semantic token "colorBgSecondary" with values for light and dark scheme, and you can use the color(for:) helper
    - The theme provides an elevation semantic token "elevationRaised" with values for compact and regualr size classes, and you can use the elevation(for:) helper
    - The theme provides a space semantic token "spaceFixedNone" usable as is
    - Environment variables like color scheme must be retrieved through View, and then given to theme
*/
}

// Do not forget in your app to use the `OUDSThemeableView` for your theme, e.g. `OrangeTheme`
@main
struct DesignToolbox: App {

    var body: some Scene {
        WindowGroup {
            OUDSThemeableView(theme: OrangeTheme()) {
                // Your root view
                ...
            }
        }
    }
}
```

## Topics

### Group

- ``BorderSemanticTokens``
- ``ColorSemanticTokens``
- ``ColorMultipleSemanticTokens``
- ``ElevationSemanticTokens``
- ``ElevationCompositeSemanticTokens``
- ``ElevationMultipleSemanticTokens``
- ``GridSemanticTokens``
- ``OpacitySemanticTokens``
- ``SizeSemanticTokens``
- ``SizeMultipleSemanticTokens``
- ``SpaceSemanticTokens``
- ``SpaceMultipleSemanticTokens``
- ``FontSemanticTokens``
- ``FontCompositeSemanticTokens``
- ``FontMultipleSemanticTokens``<|MERGE_RESOLUTION|>--- conflicted
+++ resolved
@@ -5,14 +5,11 @@
 
 ## Overview
 
-<<<<<<< HEAD
-=======
 <!-- NOTE: Do not forget to update tokens version -->
 ```
 🧱 Tokens version: v0.4.1
 ```
 
->>>>>>> e429f16a
 If we need for example to change a warning color for a button (which has its component tokens, see [OUDSTokensComponent](https://ios.unified-design-system.orange.com/documentation/oudstokenscomponent/)), supposing this color is defined as a _semantic token_, we only have to change its assigned value and all components using the _semantic token_ won't be impacted in their definition. In fact, semantic tokens are here to bring meaning, semantic, between raw values and components.
 
 In addition, there are hundreds of _semantics tokens_ which must be exposed in the end through the theme. Each _semantic token_ "family" is declared in its dedicated _Swift protocol_. This protocol is then used for the tokens providers embeded inside the theme.

--- conflicted
+++ resolved
@@ -34,11 +34,7 @@
     @objc open var buttonColorBgMinimalHoverMono: MultipleColorSemanticTokens { colors.colorRepositoryOpacityBlackHigher }
     @objc open var buttonColorBgMinimalLoadingMono: MultipleColorSemanticTokens { colors.colorRepositoryOpacityWhiteHigher }
     @objc open var buttonColorBgMinimalPressedMono: MultipleColorSemanticTokens { colors.colorRepositoryOpacityWhiteHigher }
-<<<<<<< HEAD
-    @objc open var buttonColorBgStrongDisabledMono: MultipleColorSemanticTokens { colors.colorRepositoryOpacityBlackMedium }
-=======
     @objc open var buttonColorBgStrongDisabledMono: MultipleColorSemanticTokens { colors.colorRepositoryOpacityBlackSoft }
->>>>>>> e429f16a
     @objc open var buttonColorBgStrongEnabledMono: MultipleColorSemanticTokens { colors.colorRepositoryNeutralEmphasizedBlack }
     @objc open var buttonColorBgStrongFocusMono: MultipleColorSemanticTokens { colors.colorRepositoryOpacityBlackHigher }
     @objc open var buttonColorBgStrongHoverMono: MultipleColorSemanticTokens { colors.colorRepositoryOpacityBlackHigher }
@@ -52,11 +48,7 @@
     @objc open var buttonColorContentDefaultHoverMono: MultipleColorSemanticTokens { colors.colorRepositoryNeutralMutedWhite }
     @objc open var buttonColorContentDefaultLoadingMono: MultipleColorSemanticTokens { colors.colorRepositoryNeutralEmphasizedBlack }
     @objc open var buttonColorContentDefaultPressedMono: MultipleColorSemanticTokens { colors.colorRepositoryNeutralEmphasizedBlack }
-<<<<<<< HEAD
-    @objc open var buttonColorContentMinimalDisabledMono: MultipleColorSemanticTokens { colors.colorRepositoryOpacityBlackMedium }
-=======
     @objc open var buttonColorContentMinimalDisabledMono: MultipleColorSemanticTokens { colors.colorRepositoryOpacityBlackSoft }
->>>>>>> e429f16a
     @objc open var buttonColorContentMinimalEnabledMono: MultipleColorSemanticTokens { colors.colorRepositoryNeutralEmphasizedBlack }
     @objc open var buttonColorContentMinimalFocusMono: MultipleColorSemanticTokens { colors.colorRepositoryNeutralMutedWhite }
     @objc open var buttonColorContentMinimalHoverMono: MultipleColorSemanticTokens { colors.colorRepositoryNeutralMutedWhite }
@@ -122,11 +114,7 @@
     @objc open var buttonColorContentMinimalEnabled: MultipleColorSemanticTokens { colors.colorActionEnabled }
     @objc open var buttonColorContentMinimalFocus: MultipleColorSemanticTokens { colors.colorActionFocus }
     @objc open var buttonColorContentMinimalHover: MultipleColorSemanticTokens { colors.colorActionHover }
-<<<<<<< HEAD
-    @objc open var buttonColorContentMinimalLoading: MultipleColorSemanticTokens { colors.colorActionLoading }
-=======
     @objc open var buttonColorContentMinimalLoading: MultipleColorSemanticTokens { colors.colorContentDefault }
->>>>>>> e429f16a
     @objc open var buttonColorContentMinimalPressed: MultipleColorSemanticTokens { colors.colorActionPressed }
     @objc open var buttonSizeIcon: SizeSemanticToken { sizes.sizeIconWithLabelLargeSizeXs }
     @objc open var buttonSizeIconOnly: SizeSemanticToken { sizes.sizeIconWithLabelLargeSizeSm }
